#!/bin/bash
# 
# This configure script is hand-generated, not auto-generated.
# It creates the file kaldi.mk, which is %included by the Makefiles
# in the subdirectories.
# The file kaldi.mk is editable by hand-- for example, you may want to
# remove the options -g -O0 -DKALDI_PARANOID, or edit the 
# -DKALDI_DOUBLE_PRECISION option (to be 1 not 0),


#  Example command lines:
# ./configure
# ./configure --shared  ## shared libraries.
# ./configure --mkl-root=/opt/intel/mkl 
# ./configure --mkl-root=/opt/intel/mkl --threaded-math=yes
# ./configure  --openblas-root=../tools/OpenBLAS/install  # before doing
#        # this, cd to ../tools and type "make openblas".  Note:
#        # this is not working correctly on all platforms, do "make test"
#        # and look out for segmentation faults.

#This should be incremented after every significant change of the configure script
#I.e. after each change that affects the kaldi.mk or the build system as whole
CONFIGURE_VERSION=2

function rel2abs {
  if [ ! -z "$1" ]; then
    local retval=`cd $1 2>/dev/null && pwd || exit 1`
    echo $retval
  fi
}

function read_dirname {
  local dir_name=`expr "X$1" : '[^=]*=\(.*\)'`;
  local retval=`rel2abs $dir_name`
  [ -z $retval ] && echo "Bad option '$1': no such directory" && exit 1;
  echo $retval
}

function is_set {
  local myvar=${1:-notset}
  if [ "$myvar" == "notset" ]; then 
    return 1
  else
    return 0
  fi
}



##   First do some checks.  These verify that all the things are
##   here that should be here.
if [ "`basename $PWD`" != "src" ]; then
  echo 'You must run "configure" from the src/ directory.'
  exit 1
fi

## Default locations for FST and linear algebra libraries.
MATHLIB='ATLAS'
ATLASROOT=`rel2abs ../tools/ATLAS/`
FSTROOT=`rel2abs ../tools/openfst`

# Avoid using any variables that are set in the shell.
unset MKLROOT
unset CLAPACKROOT
unset OPENBLASROOT
unset MKLLIBDIR

function usage {
  echo 'Usage: ./configure [--static|--shared] [--threaded-atlas={yes|no}] [--atlas-root=ATLASROOT] [--fst-root=FSTROOT] 
  [--openblas-root=OPENBLASROOOT] [--clapack-root=CLAPACKROOT] [--mkl-root=MKLROOT] [--mkl-libdir=MKLLIBDIR]
  [--omp-libdir=OMPDIR] [--static-fst={yes|no}] [--static-math={yes|no}] [--threaded-math={yes|no}] [--mathlib=ATLAS|MKL|CLAPACK|OPENBLAS] 
  [--use-cuda={yes|no}] [--cudatk-dir=CUDATKDIR]';
}

threaded_atlas=false #  By default, use the un-threaded version of ATLAS.
threaded_math=${threaded_atlas}
static_math=false
static_fst=false
use_cuda=true
dynamic_kaldi=false

cmd_line="$0 $@"  # Save the command line to include in kaldi.mk

while [ $# -gt 0 ];
do
  case "$1" in
  --help) usage; exit 0 ;;
  --version) echo $CONFIGURE_VERSION; exit 0 ;;
  --static)
    # FIXME depends on order of options first--static/--shared then --static-math -> it will override it
  dynamic_kaldi=false; 
  static_math=true;
  static_fst=true;
  shift ;;  
  --shared)
  dynamic_kaldi=true; 
  static_math=false;
  static_fst=false;
  shift ;;  
  --atlas-root=*) 
  ATLASROOT=`read_dirname $1`; shift ;;
  --threaded-atlas=yes)
  threaded_atlas=true; shift ;;
  --threaded-atlas=no)
  threaded_atlas=false; shift ;;
  --threaded-math=yes)
  threaded_atlas=true; threaded_math=true; shift ;;
  --threaded-math=no)
  threaded_atlas=false; threaded_math=false; shift ;;
  --use-cuda=yes)
  use_cuda=true; shift ;;
  --use-cuda=no)
  use_cuda=false; shift ;;
  --static-math=yes)
  static_math=true; shift ;;
  --static-math=no)
  static_math=false; shift ;;
  --static-fst=yes)
  static_fst=true; shift ;;
  --static-fst=no)
  static_fst=false; shift ;;
  --fst-root=*)
  FSTROOT=`read_dirname $1`; shift ;;
  --clapack-root=*)
  CLAPACKROOT=`read_dirname $1`; shift ;;
  --openblas-root=*)
  OPENBLASROOT=`read_dirname $1`; shift ;;
  --mkl-root=*)
  MKLROOT=`read_dirname $1`; shift ;;
  --mkl-libdir=*)
  MKLLIBDIR=`read_dirname $1`; shift ;;
  --omp-libdir=*)
  OMPLIBDIR=`read_dirname $1`; shift ;;
  --mathlib=*)
  MATHLIB=`expr "X$1" : '[^=]*=\(.*\)'`; shift ;;
  --cudatk-dir=*)
  CUDATKDIR=`read_dirname $1`; shift ;; #CUDA is used in src/cudamatrix and src/nnet{,bin} only
  *)  echo "Unknown argument: $1, exiting"; usage; exit 1 ;;
  esac
done



function failure {
  echo "***configure failed: $* ***" >&2
  if [ -f kaldi.mk ]; then rm kaldi.mk; fi
  exit 1;
} 

function check_exists {
  if [ ! -f $1 ]; then failure "$1 not found."; fi
}

function check_for_bad_gcc {
  if which gcc >&/dev/null; then  # gcc is on the path
    gcc_version=$(gcc -dumpspecs 2>&1 | grep -A1 -F '*version:' | grep -v version)
    if [ "$gcc_version" == "4.8.2" ]; then
      echo "*** WARNING: your version of gcc seems to be 4.8.2. ***"
      echo "*** This version of gcc has a bug in nth_element ***"
      echo "*** in its implementation of the standard library ***"
      echo "*** This will cause Kaldi to crash (make test   ***"
      echo "*** should fail). Please either upgrade or downgrade gcc. ***"
    fi
  fi
}

function exit_success {
  check_for_bad_gcc;
  exit 0;
}


function linux_configure_mkllibdir {
  local mklroot=$1

  if [ -d $mklroot/lib/em64t ]; then
    echo $mklroot/lib/em64t
  elif [ -d $mklroot/lib/intel64 ]; then
    echo $mklroot/lib/intel64
  else
    return 1;
  fi
}

function linux_configure_mkl_libraries {
  local mkllibdir=$1
  local static=$2
  local threaded=$3

  #these lines were generated using the Intel Link Line Advisor 2.2
  local threaded_libs="mkl_intel_lp64 mkl_intel_thread mkl_core"  
  local sequential_libs="mkl_intel_lp64 mkl_sequential mkl_core"  

  if  ! $static && $threaded ; then
    for file in $threaded_libs; do
      local libfile=$mkllibdir/lib$file.so 
      check_exists $libfile
    done 
    echo  "-L$mkllibdir -Wl,-rpath=$mkllibdir -lmkl_intel_lp64 -lmkl_intel_thread -lmkl_core -liomp5 -lpthread -lm"
  elif  ! $static && ! $threaded ; then
    for file in $sequential_libs; do
      local libfile=$mkllibdir/lib$file.so 
      check_exists $libfile
    done  
    echo "-L$mkllibdir  -Wl,-rpath=$mkllibdir -lmkl_intel_lp64 -lmkl_sequential -lmkl_core -liomp5 -lpthread -lm"
  elif  $static && $threaded ; then
    local linkline=""
    test -f "$mkllibdir/libmkl_solver_lp64.a" && linkline="$linkline $mkllibdir/libmkl_solver_lp64.a"
    linkline="$linkline -Wl,--start-group"
    for file in $threaded_libs; do
      local libfile=$mkllibdir/lib$file.a 
      check_exists $libfile
      linkline="$linkline $libfile"
    done  
    #linkline="$linkline -Wl,--end-group -liomp5 -lpthread -lm "
    linkline="$linkline -Wl,--end-group  "
    echo $linkline
  elif  $static && ! $threaded ; then
    local linkline=""
    test -f "$mkllibdir/libmkl_solver_lp64_sequential.a" && linkline="$linkline $mkllibdir/libmkl_solver_lp64_sequential.a"
    linkline="$linkline -Wl,--start-group"
    for file in $sequential_libs; do
      local libfile=$mkllibdir/lib$file.a 
      check_exists $libfile
      linkline="$linkline $libfile"
    done  
    #linkline="$linkline -Wl,--end-group -liomp5 -lpthread -lm "
    linkline="$linkline -Wl,--end-group  "
    echo $linkline
  else
    return 1;
  fi
}


function linux_configure_mkl_includes {
  test -d $1/include && echo "$1/include" && return;
  test -d $2/../../include && echo "$2/../../include" && return;
  failure "Could not find the MKL include directory"
}

function check_library {
  local libpath=$1
  local libname=$2
  local libext=$3
  
  local full_libname="$libpath/$libname.$libext"
  ##echo "Testing $full_libname" >&2
  test -f "$full_libname" && return ;
  return 1
}


function linux_configure_omplibdir {
  local mklroot=$1
  local mkllibdir=$2
  local libexts=$3
  
  
  ##First we try to use the library in the same directory 
  ##where the mkl libraries reside
  ##Afterwards, just try some possibilities for different MKL layouts 
  for libext in $libexts; do
    echo "Testing $libext from [$libexts] " >&2

    check_library $mkllibdir "libiomp5" $libext \
    && echo `readlink -f $mkllibdir` && return
    
    local testdir=`(cd $mklroot; cd ..; cd lib/intel64;pwd)` 
    test -d $testdir && check_library $testdir "libiomp5" $libext && echo `readlink -f $testdir` && return;
    local testdir=`(cd $mklroot; cd ..; cd lib/em64t;pwd)` 
    test -d $testdir && check_library $testdir "libiomp5" $libext && echo `readlink -f $testdir` && return;
    
    local testdir=`(cd $mkllibdir; cd ../../..; cd lib/intel64;pwd)` 
    test -d $testdir && check_library $testdir "libiomp5" $libext && echo `readlink -f $testdir` && return;
    local testdir=`(cd $mklroot; cd ../../..; cd lib/em64t;pwd)` 
    test -d $testdir && check_library $testdir "libiomp5" $libext && echo `readlink -f $testdir` && return;
  done

  #failure "Could not find the library iomp5, use the configure switch --omp-libdir"
  return 1
}

#Check if at least one of these variables is set
#If yes, we want to switch to using the MKL
is_set $MKLLIBDIR && echo "Force-configuring KALDI to use MKL" && export MATHLIB="MKL"
is_set $MKLROOT && echo "Force-configuring KALDI to use MKL"&& export MATHLIB="MKL"
is_set $CLAPACKROOT && echo "Force-configuring KALDI to use CLAPACK"&& export MATHLIB="CLAPACK"
is_set $OPENBLASROOT && echo "Force-configuring KALDI to use OPENBLAS"&& export MATHLIB="OPENBLAS"

##
##CUDA is used in src/cudamatrix and src/nnet{,bin} only.
##It is used to accelerate the neural network training,
##the rest of kaldi is running on CPUs.
##
function linux_configure_cuda {
  #check for CUDA toolkit in the system
  if [ ! $CUDATKDIR ]; then
    for base in /Developer/NVIDIA/CUDA-6.0 /usr/local/share/cuda /usr/local/cuda /pkgs_local/cuda-3.2/ /opt/nvidia_cuda/cuda-6.0/ /usr/; do
      if [ -f $base/bin/nvcc ]; then
        CUDATKDIR=$base
      fi
    done
  fi

  if [ $CUDATKDIR ]; then
    if [ ! -f $CUDATKDIR/bin/nvcc ]; then
      failure "Cannnot find nvcc in CUDATKDIR=$CUDATKDIR"
    fi
    echo "Using CUDA toolkit $CUDATKDIR (nvcc compiler and runtime libraries)"
    echo >> kaldi.mk
    echo "#Next section enables CUDA for compilation" >> kaldi.mk
    echo CUDA = true >> kaldi.mk
    echo CUDATKDIR = $CUDATKDIR >> kaldi.mk

    if [ "`uname -m`" == "x86_64" ]; then
      cat makefiles/linux_x86_64_cuda.mk >> kaldi.mk
    else
      cat makefiles/linux_cuda.mk >> kaldi.mk
    fi
  else
    echo "CUDA will not be used! If you have already installed cuda drivers and cuda toolkit, try using --cudatk-dir=... option.  Note: this is only relevant for neural net experiments"
  fi
}

function linux_configure_speex {
  #check whether the user has called tools/extras/install_speex.sh or not
  SPEEXROOT=`pwd`/../tools/speex
  static_speex=$1
  if [ "foo"$static_speex == "foo" ]; then
    static_speex=false
  fi
  
  if $static_speex; then
    spx_type=a
  else
    spx_type=so
  fi
  if [ ! -f "$SPEEXROOT/lib/libspeex.${spx_type}" ];then
    echo "Static=[$static_speex] Speex library not found: You can still build Kaldi without Speex."
    return
  fi
  
  if [ -f $SPEEXROOT/include/speex/speex.h ]; then
    echo >> kaldi.mk
    echo CXXFLAGS += -DHAVE_SPEEX -I${SPEEXROOT}/include >> kaldi.mk
    
    if $static_speex; then
      echo LDLIBS += $SPEEXROOT/lib/libspeex.a
    else
      echo LDLIBS += -L${SPEEXROOT}/lib -lspeex >> kaldi.mk
      echo LDFLAGS += -Wl,-rpath=${SPEEXROOT}/lib >> kaldi.mk
    fi
    
    echo "Successfully configured with Speex at $SPEEXROOT, (static=[$static_speex])"
  else
    echo "Speex will not be used. If you want to use it, run tools/extras/install_speex.sh first."
  fi
}

function fix_cxx_flag {
  CXXCOMPILER=`grep "CXX = " kaldi.mk | awk '{print $3}'`
  if [ $CXXCOMPILER=="g++" ]; then
    $CXXCOMPILER -dumpversion | \
    awk '{if(NR==1 && $1<"4.4") print "sed \"s/-Wno-unused-local-typedefs//g\" \
    kaldi.mk > tmpf; mv tmpf kaldi.mk; "}' | sh -
  fi
}

function linux_atlas_failure { # function we use when we couldn't find
   # ATLAS libs.
   echo ATLASINC = [somewhere]/include >> kaldi.mk
   echo ATLASLIBS = [somewhere]/liblapack.a [somewhere]/libcblas.a [somewhere]/libatlas.a [somewhere]/libf77blas.a $ATLASLIBDIR >> kaldi.mk  
   cat makefiles/linux_atlas.mk >> kaldi.mk
   fix_cxx_flag
   echo "** $* ***"
   echo "**  ERROR   **"
   echo "**Configure cannot proceed automatically, but by editing kaldi.mk"
   echo "** you may be able to proceed (replace [somewhere] with a directory);"
   echo "** or install the ATLAS package on your machine (if you are system "
   echo "   administrator, you can do it easily by searching the atlas packages "
   echo "   with commands like 'apt-cache search libatlas' or 'yum search atlas',"
   echo "   and install the packages with commands 'apt-get install' or 'yum install') "
   echo "   e.g. 'apt-get install libatlas-dev libatlas-base-dev';"
   echo "** or try going to ../tools and running install_atlas.sh, and running"
   echo "   this script (configure) again."
   exit 1;
} 

function linux_check_static {
  # will exit with success if $dir seems to contain ATLAS libraries with
  # right architecture (compatible with default "nm")
  echo "int main(void) { return 0; }" > test_linking.cc;
  if [ -f $dir/libatlas.a ]; then # candidate...
    # Note: on the next line, the variable assignment
    # LANG=en_US should apply just to the program called on that line.
    if LANG=en_US gcc -o test_linking test_linking.cc -u ATL_flushcache $dir/libatlas.a 2>&1 | grep -i "incompatible" >/dev/null; then
      echo "Directory $dir may contain ATLAS libraries but seems to be wrong architecture";
      rm test_linking test_linking.cc 2>/dev/null
      return 1;
    fi
    rm test_linking test_linking.cc 2>/dev/null
    return 0;
  else
    rm test_linking.cc
    return 1;
  fi
}

function linux_configure_debian_ubuntu {
  m=$1
  ATLASLIBS="/usr/lib$m/atlas-base/libatlas.so.3gf  /usr/lib$m/atlas-base/libf77blas.so.3gf /usr/lib$m/atlas-base/libcblas.so.3gf  /usr/lib$m/atlas-base/liblapack_atlas.so.3gf"
  for f in $ATLASLIBS; do 
    [ ! -f $f ] && return 1;
  done
  echo ATLASINC = $ATLASROOT/include >> kaldi.mk
  echo ATLASLIBS = $ATLASLIBS >> kaldi.mk
  cat makefiles/linux_atlas.mk >> kaldi.mk
  fix_cxx_flag
  echo "Successfully configured for Debian/Ubuntu Linux [dynamic libraries] with ATLASLIBS =$ATLASLIBS"
  $use_cuda && linux_configure_cuda
<<<<<<< HEAD
  linux_configure_speex
  exit 0;
=======
  exit_success;
>>>>>>> 18e4ff2c
}

function linux_configure_debian7 {
  ATLASLIBS="/usr/lib/atlas-base/libatlas.so.3.0 /usr/lib/atlas-base/libf77blas.so.3.0 /usr/lib/atlas-base/libcblas.so.3 /usr/lib/atlas-base/liblapack_atlas.so.3"
  for f in $ATLASLIBS; do 
    [ ! -f $f ] && return 1;
  done
  libdir=$(dirname $(echo $ATLASLIBS | awk '{print $1}'))
  [ -z "$libdir" ] && echo "Error getting libdir in linux_configure_debian7" && exit 1;
  echo ATLASINC = $ATLASROOT/include >> kaldi.mk
  echo ATLASLIBS = $ATLASLIBS -Wl,-rpath=$libdir >> kaldi.mk
  echo 
  cat makefiles/linux_atlas.mk >> kaldi.mk
  fix_cxx_flag
  echo "Successfully configured for Debian 7 [dynamic libraries] with ATLASLIBS =$ATLASLIBS"
  $use_cuda && linux_configure_cuda
<<<<<<< HEAD
  linux_configure_speex
  exit 0;
=======
  exit_success;
>>>>>>> 18e4ff2c
}


function linux_configure_static {
  if $threaded_atlas; then pt=pt; else pt=""; fi

  if [ -z $ATLASLIBDIR ]; then # Note: it'll pick up the last one below.
    for dir in /usr{,/local}/lib{64,}{,/atlas,/atlas-sse2,/atlas-sse3} \
       /usr/local/atlas/lib{,64} `pwd`/../tools/ATLAS/build/install/lib/ $ATLASROOT/lib; do
     linux_check_static &&  ATLASLIBDIR=$dir
    done
    if [ -z $ATLASLIBDIR ]; then # Note: it'll pick up the last one below.
      echo "Could not find libatlas.a in any of the generic-Linux places, but we'll try other stuff..."
      return 1;
    fi
  elif [ ! -f $ATLASLIBDIR/libatlas.a ]; then
    echo "Could not find libatlas.a in '$ATLASLIBDIR'"
    return 1;
  fi
  echo "Looking for ATLAS libs in $ATLASLIBDIR"
  ATLASLIBS=
  # The Lapack part of ATLAS seems to appear under various different names.. but it
  # should always have symbols like ATL_cgetrf defined, so we test for this,
  # for all the names we have encountered. 
  for libname in liblapack liblapack_atlas  libclapack; do
    if [ -f $ATLASLIBDIR/${libname}.a -a "$ATLASLIBS" == "" ]; then
      if nm  $ATLASLIBDIR/${libname}.a  | grep ATL_cgetrf >/dev/null; then
         ATLASLIBS=$ATLASLIBDIR/${libname}.a          
         echo "Using library $ATLASLIBS as ATLAS's CLAPACK library."
      fi
    fi
  done
  if [ "$ATLASLIBS" == "" ]; then  
    echo Could not find any libraries $ATLASLIBDIR/{liblapack,liblapack_atlas,libclapack} that seem to be an ATLAS CLAPACK library.
    return ;
  fi
   
  for x in lib${pt}cblas.a libatlas.a lib${pt}f77blas.a; do
    if [ ! -f $ATLASLIBDIR/$x ]; then
      echo "Configuring static ATLAS libraries failed: Could not find library $x in directory $ATLASLIBDIR"
      return 1;
    fi
    ATLASLIBS="$ATLASLIBS $ATLASLIBDIR/$x"
  done    
  if $threaded_atlas; then ATLASLIBS="$ATLASLIBS"; fi

  echo ATLASINC = $ATLASROOT/include >> kaldi.mk
  echo ATLASLIBS = $ATLASLIBS >> kaldi.mk
  cat makefiles/linux_atlas.mk >> kaldi.mk
  fix_cxx_flag
  $use_cuda && linux_configure_cuda
  linux_configure_speex
  echo "Successfully configured for Linux [static libraries] with ATLASLIBS =$ATLASLIBS"
  exit_success;
}

function linux_check_dynamic {
  # will exit with success if $dir seems to contain ATLAS libraries with
  # right architecture (compatible with default "nm")
  if [ -f $dir/libatlas.so ]; then # candidate...
    if nm --dynamic $dir/libatlas.so 2>&1 | grep "File format not recognized" >/dev/null; then
      echo "Directory $dir may contain dynamic ATLAS libraries but seems to be wrong architecture";
      return 1;
    fi
    echo "Atlas found in $dir";
    return 0;
  else
      echo "... no libatlas.so in $dir";
      return 1;
  fi
}

function linux_configure_dynamic {
  if $threaded_atlas; then pt=pt; else pt=""; fi
  if [ -z $ATLASLIBDIR ]; then # Note: it'll pick up the last one below.
    for dir in /usr{,/local}/lib{,64}{,/atlas,/atlas-sse2,/atlas-sse3} \
      `pwd`/../tools/ATLAS/build/install/lib/ $ATLASROOT/lib; do
       linux_check_dynamic && ATLASLIBDIR=$dir
    done
    if [ -z $ATLASLIBDIR ]; then
      echo "Could not find libatlas.so in any of the obvious places, will most likely try static:"
      return 1;
    fi
  elif [ ! -f $ATLASLIBDIR/libatlas.so ]; then
    echo "Could not find libatlas.so in '$ATLASLIBDIR'"
    return 1;
  fi

  echo "Looking for ATLAS libs in $ATLASLIBDIR"
  ATLASLIBS=
  # The Lapack part of ATLAS seems to appear under various different names.. but it
  # should always have symbols like ATL_cgetrf defined, so we test for this,
  # for all the names we have encountered. 
  for libname in lapack lapack_atlas  clapack; do
    if [ -f $ATLASLIBDIR/lib${libname}.so -a "$ATLASLIBS" == "" ]; then
      if nm  --dynamic $ATLASLIBDIR/lib${libname}.so  | grep ATL_cgetrf >/dev/null; then
         ATLASLIBS="-L$ATLASLIBDIR -l${libname}"
         echo "Using library $ATLASLIBS as ATLAS's CLAPACK library."
      fi
    fi
  done
  if [ "$ATLASLIBS" == "" ]; then  
    echo Could not find any libraries $ATLASLIBDIR/{liblapack,liblapack_atlas,libclapack} that seem to be an ATLAS CLAPACK library.
    return 1;
  fi
   
  for x in ${pt}cblas atlas ${pt}f77blas; do
    if [ ! -f $ATLASLIBDIR/lib$x.so ]; then
      echo "Configuring dynamic ATLAS libraries failed: Could not find library $x in directory $ATLASLIBDIR"
      return 1;
    fi
    ATLASLIBS="$ATLASLIBS -l$x"
  done
  if $threaded_atlas; then ATLASLIBS="$ATLASLIBS"; fi

  echo ATLASINC = $ATLASROOT/include >> kaldi.mk
  echo ATLASLIBS = $ATLASLIBS >> kaldi.mk
  cat makefiles/linux_atlas.mk >> kaldi.mk
  fix_cxx_flag
  $use_cuda && linux_configure_cuda
  linux_configure_speex
  echo "Successfully configured for Linux [dynamic libraries] with ATLASLIBS =$ATLASLIBS"
  exit_success;
}

echo "Configuring ..."

if [ ! -f makefiles/common.mk ]; then
    failure makefiles/common.mk not found
fi


echo "Checking OpenFST library in $FSTROOT ..."
if [ ! -f $FSTROOT/include/fst/fst.h  ]; then
    failure "Could not find file $FSTROOT/include/fst/fst.h:
    you may not have installed OpenFst.  See ../tools/INSTALL"
fi
echo Checking OpenFst library was patched.
if ! grep "multiple repeated" $FSTROOT/include/fst/minimize.h >/dev/null; then
    echo "**  ERROR  **"
    echo "** $FSTROOT/include/fst/minimize.h seems not to be patched:"
    echo "patch not applied?  FST tools will not work in our recipe."
    exit 1;
fi

# back up the old one in case we modified it
if [ -f kaldi.mk ]; then
  echo "Backing up kaldi.mk to kaldi.mk.bak"
  cp kaldi.mk kaldi.mk.bak
fi

printf "# This file was generated using the following command:\n# $cmd_line\n\n" > kaldi.mk
cat makefiles/common.mk >> kaldi.mk
if $dynamic_kaldi ; then
KALDILIBDIR=`pwd`/lib
echo "KALDI_FLAVOR := dynamic" >> kaldi.mk
echo "KALDILIBDIR := $KALDILIBDIR" >> kaldi.mk
fi
echo "CONFIGURE_VERSION := $CONFIGURE_VERSION" >> kaldi.mk

# Most of the OS-specific steps below will append to kaldi.mk
echo "Doing OS specific configurations ..."

# Check for Darwin at first, because we later call uname -o (for Cygwin)
# which crashes on Darwin. Also the linear algebra libraries on Macs are 
# used differently (through the Accelerate framework) than on Linux.
if [ "`uname`" == "Darwin"  ]; then
 $use_cuda && linux_configure_cuda
  echo "On Darwin: checking for Accelerate framework ..."
  if [ ! -e /System/Library/Frameworks/Accelerate.framework ]; then
    failure "Need the Accelerate.framework to compile on Darwin."
  fi
  if [ ! -f $FSTROOT/lib/libfst.a ]; then
    failure "Static OpenFST library not found:  See ../tools/INSTALL"
  fi
  echo FSTROOT = $FSTROOT >> kaldi.mk
  # posix_memalign and gcc -rdynamic options not present on OS X 10.5.*
  osx_ver=`sw_vers | grep ProductVersion | awk '{print $2}' | awk '{split($0,a,"\."); print a[1] "." a[2]; }'`
  echo "Configuring for OS X version $osx_ver ..."
  if [ "$osx_ver" == "10.5" ]; then
    check_exists makefiles/darwin_10_5.mk
    cat makefiles/darwin_10_5.mk >> kaldi.mk 
  elif [ "$osx_ver" == "10.6" ]; then
    check_exists makefiles/darwin_10_6.mk
    cat makefiles/darwin_10_6.mk >> kaldi.mk 
  elif [ "$osx_ver" == "10.7" ]; then
    check_exists makefiles/darwin_10_7.mk
    cat makefiles/darwin_10_7.mk >> kaldi.mk 
  elif [ "$osx_ver" == "10.8" ]; then
    check_exists makefiles/darwin_10_8.mk
    cat makefiles/darwin_10_8.mk >> kaldi.mk 
  elif [ "$osx_ver" == "10.9" ]; then
    check_exists makefiles/darwin_10_9.mk
    cat makefiles/darwin_10_9.mk >> kaldi.mk 
  else 
    failure "OS X version '$osx_ver' not supported"
  fi
  echo "Configuration succeeded for platform Darwin."
  exit_success;
fi

if [ "`uname -o`" == "Cygwin"  ]; then
    echo "On Cygwin: checking for linear algebra libraries ..."
    if [ ! -f ../tools/CLAPACK/clapack.h ]; then
        failure "could not find file ../tools/CLAPACK/clapack.h"
    fi
    if [ ! -f /usr/lib/lapack/cygblas-0.dll ]; then
       failure "please first install package liblapack0"
    fi
    echo FSTROOT = $FSTROOT >> kaldi.mk
    cat makefiles/cygwin.mk >> kaldi.mk
    echo "Configuration succeeded for platform cygwin"
    exit_success;
fi

if [ "`uname`" == "Linux" ]; then
  if  $static_fst ; then
      OPENFSTLIBS="$FSTROOT/lib/libfst.a"
      fst_type='a'
  else
      OPENFSTLIBS="-L${FSTROOT}/lib -lfst"
      OPENFSTLDFLAGS="-Wl,-rpath=${FSTROOT}/lib"
      fst_type='so'
  fi
  if [ ! -f "$FSTROOT/lib/libfst.${fst_type}" ]; then
    failure "Static=[$static_fst] OpenFST library not found:  See ../tools/INSTALL"
  fi
  echo OPENFSTLIBS = $OPENFSTLIBS >> kaldi.mk
  echo OPENFSTLDFLAGS = $OPENFSTLDFLAGS >> kaldi.mk
  echo FSTROOT = $FSTROOT >> kaldi.mk

  echo "On Linux: Checking for linear algebra header files ..."
  if [ "$MATHLIB" == "ATLAS" ]; then
    if [ ! -f $ATLASROOT/include/cblas.h ] || [ ! -f $ATLASROOT/include/clapack.h ] ; then
      failure "Could not find required header files cblas.h or clapack.h in ATLAS dir '$ATLASROOT/include'"
    fi
    echo "Using ATLAS as the linear algebra library."
    
    # Finding out where the libraries are located: 
    # First we look for the static libraries and then look for dynamic ones.
    # We're looking for four libraries, all in the same directory, named
    # libcblas.a, libatlas.a, libf77blas.a, and a library that's variously
    # named liblapack.a, libclapack.a, or liblapack_atlas.a, but which exports
    # the symbol ATL_cgetrf.
    # Note: there is a different type of ATLAS installation that is not
    # covered.  We saw a case where there was a directory called /usr/lib/atlas
    # containing {liblapack.a,libblas.a}, and linking against just these two
    # libraries worked.

    if $static_math; then
      # Prefer static to dynamic math.
      linux_configure_static || \
        linux_configure_dynamic || \
        linux_configure_debian_ubuntu 64 || \
        linux_configure_debian_ubuntu || \
        linux_configure_debian7 || \
        linux_atlas_failure "Failed to configure ATLAS lbiraries";
    else
      # Prefer dynamic to static math.
      linux_configure_dynamic || \
        linux_configure_static || \
        linux_configure_debian_ubuntu 64 || \
        linux_configure_debian_ubuntu || \
        linux_configure_debian7 || \
        linux_atlas_failure "Failed to configure ATLAS lbiraries";
    fi

  elif [ "$MATHLIB" == "MKL" ]; then
    if [ "`uname -m`" != "x86_64" ]; then
      failure "MKL on Linux only supported for Intel(R) 64 architecture (x86_64). 
      See makefiles/linux_64_mkl.mk to manually configure for other platforms."
    fi
    
    if  is_set "$MKLROOT" -a ! is_set "$MKLLIBDIR"; then
      echo -n "Configuring MKL library directory: "
      MKLLIBDIR=`linux_configure_mkllibdir $MKLROOT`
      if [ $? -ne 0 ]; then
        failure "MKL libraries could not be found. Please use the switch --mkl-libdir "
      else
        echo "Found: $MKLLIBDIR"
      fi
    fi

    MKL_LINK_LINE=`linux_configure_mkl_libraries "$MKLLIBDIR" $static_math $threaded_math` || exit 1

    MKL_COMPILE_LINE=`linux_configure_mkl_includes "$MKLROOT" "$MKLLIBDIR"` || exit 1
    echo "MKL include directory configured as: $MKL_COMPILE_LINE"
    MKL_COMPILE_LINE=" -I${MKL_COMPILE_LINE} "
    
    if ! is_set $OMPLIBDIR ; then
      if  $static_math ; then
        OMPLIBDIR=`linux_configure_omplibdir "$MKLROOT" "$MKLLIBDIR" "a"`
      else
        OMPLIBDIR=`linux_configure_omplibdir "$MKLROOT" "$MKLLIBDIR" "so"`
      fi
    fi
    check_library $OMPLIBDIR "libiomp5" "a" || check_library $OMPLIBDIR "libiomp5" "so" \
      || failure "Could not find the iomp5 library, have your tried the --omp-libdir switch?"
    echo "OMP library directory configured as: $OMPLIBDIR"
    OMP_LINK_LINE=''
    # TODO(arnab): in the following conditional, the $static_math test is needed since 
    # the OpenMP library is assumed to be dynamic.
    if [ "$OMPLIBDIR" != "$MKLLIBDIR" ] ; then
      OMP_LINK_LINE="-L${OMPLIBDIR}"
      #if the libiomp5 library is dynamic, we add the rpath attribute
      if ! $static_math ; then
        OMP_LINK_LINE="$OMP_LINK_LINE -Wl,-rpath=$OMPLIBDIR"
      else
        OMP_LINK_LINE="$OMP_LINK_LINE -Wl,-Bstatic -liomp5 -Wl,-Bdynamic"
      fi
    fi
 
    echo "Using Intel MKL as the linear algebra library."

    echo MKLROOT = $MKLROOT >> kaldi.mk
    if [ ! -z $MKLLIBDIR ]; then 
      echo MKLLIB = $MKLLIBDIR >> kaldi.mk
    fi
    echo FSTROOT = $FSTROOT >> kaldi.mk
    check_exists makefiles/linux_x86_64_mkl.mk
    cat makefiles/linux_x86_64_mkl.mk >> kaldi.mk
    fix_cxx_flag
    echo "MKLFLAGS = ${MKL_LINK_LINE} ${OMP_LINK_LINE} " >> kaldi.mk

    $use_cuda && linux_configure_cuda
    linux_configure_speex
    echo "Successfully configured for Linux with MKL libs from $MKLROOT"
    exit_success;

  elif [ "$MATHLIB" == "CLAPACK" ]; then
    if [ -z "$CLAPACKROOT" ]; then
      failure "Must specify the location of CLAPACK with --clapack-root option (and it must exist)"
    fi
    if [ ! -f ../tools/CLAPACK/clapack.h ]; then
      failure could not find file ../tools/CLAPACK/clapack.h
    fi
    if [ ! -d "$CLAPACKROOT" ]; then
      failure "The directory $CLAPACKROOT does not exist"
    fi
    # Also check for cblas.h and f2c.h
    echo "Using CLAPACK as the linear algebra library."
    if [ ! -f makefiles/linux_clapack.mk ]; then
      failure "makefiles/linux_clapack.mk not found."
    fi
    cat makefiles/linux_clapack.mk >> kaldi.mk
    fix_cxx_flag
    echo "Warning (CLAPACK): this part of the configure process is not properly tested and will not work."
    $use_cuda && linux_configure_cuda
    linux_configure_speex
    echo "Successfully configured for Linux with CLAPACK libs from $CLAPACKROOT"
    exit_success;
  elif [ "$MATHLIB" == "OPENBLAS" ]; then
    OPENBLASROOT=`rel2abs "$OPENBLASROOT"`
    if [ -z "$OPENBLASROOT" ]; then
      failure "Must specify the location of OPENBLAS with --openblas-root option (and it must exist)"
    fi
    if [ ! -f $OPENBLASROOT/lib/libopenblas.so ]; then 
      failure "Expected to find the file $OPENBLASROOT/lib/libopenblas.so"
    fi
    echo "Your math library seems to be OpenBLAS.  Configuring appropriately."
    cat makefiles/linux_openblas.mk >> kaldi.mk
    fix_cxx_flag
    if $static_math; then
      echo "Configuring static OpenBlas since --static-math=yes"
      OPENBLASLIBS="$OPENBLASROOT/lib/libopenblas.a -lgfortran"
    else
      echo "Configuring dynamically loaded OpenBlas since --static-math=no (the default)"
      OPENBLASLIBS="-L$OPENBLASROOT/lib -lopenblas -lgfortran -Wl,-rpath=$OPENBLASROOT/lib"
    fi
    echo "OPENBLASLIBS = $OPENBLASLIBS" >> kaldi.mk
    echo "OPENBLASROOT = $OPENBLASROOT" >> kaldi.mk
    echo "Warning (OPENBLAS): this part of the configure process is not properly tested and will not work."
    $use_cuda && linux_configure_cuda
    linux_configure_speex
    echo "Successfully configured OpenBLAS from $OPENBLASROOT."
    exit_success;
  else 
    failure "Unsupported linear algebra library '$MATHLIB'"
  fi
fi

failure Could not detect platform or we have not yet worked out the appropriate configuration for this platform.  Please contact the developers.<|MERGE_RESOLUTION|>--- conflicted
+++ resolved
@@ -419,12 +419,8 @@
   fix_cxx_flag
   echo "Successfully configured for Debian/Ubuntu Linux [dynamic libraries] with ATLASLIBS =$ATLASLIBS"
   $use_cuda && linux_configure_cuda
-<<<<<<< HEAD
   linux_configure_speex
-  exit 0;
-=======
   exit_success;
->>>>>>> 18e4ff2c
 }
 
 function linux_configure_debian7 {
@@ -441,12 +437,8 @@
   fix_cxx_flag
   echo "Successfully configured for Debian 7 [dynamic libraries] with ATLASLIBS =$ATLASLIBS"
   $use_cuda && linux_configure_cuda
-<<<<<<< HEAD
   linux_configure_speex
-  exit 0;
-=======
   exit_success;
->>>>>>> 18e4ff2c
 }
 
 
