--- conflicted
+++ resolved
@@ -1,12 +1,8 @@
 // decoder/lattice-simple-decoder.cc
 
 // Copyright 2009-2012  Microsoft Corporation
-<<<<<<< HEAD
 //           2013-2014  Johns Hopkins University (Author: Daniel Povey)
-=======
-//                      Johns Hopkins University (Author: Daniel Povey)
 //                2014  Guoguo Chen
->>>>>>> b42b9b73
 
 // See ../../COPYING for clarification regarding multiple authors
 //
