// nnet3/natural-gradient-online.h

// Copyright 2013-2015   Johns Hopkins University (author: Daniel Povey)

// See ../../COPYING for clarification regarding multiple authors
//
// Licensed under the Apache License, Version 2.0 (the "License");
// you may not use this file except in compliance with the License.
// You may obtain a copy of the License at
//
//  http://www.apache.org/licenses/LICENSE-2.0
//
// THIS CODE IS PROVIDED *AS IS* BASIS, WITHOUT WARRANTIES OR CONDITIONS OF ANY
// KIND, EITHER EXPRESS OR IMPLIED, INCLUDING WITHOUT LIMITATION ANY IMPLIED
// WARRANTIES OR CONDITIONS OF TITLE, FITNESS FOR A PARTICULAR PURPOSE,
// MERCHANTABLITY OR NON-INFRINGEMENT.
// See the Apache 2 License for the specific language governing permissions and
// limitations under the License.

#ifndef KALDI_NNET3_NATURAL_GRADIENT_ONLINE_H_
#define KALDI_NNET3_NATURAL_GRADIENT_ONLINE_H_

#include "base/kaldi-common.h"
#include "matrix/matrix-lib.h"
#include "cudamatrix/cu-matrix-lib.h"
#include "thread/kaldi-mutex.h"

#include <iostream>

namespace kaldi {
namespace nnet3 {


/**
   Keywords for search: natural gradient, naturalgradient, NG-SGD

   This method is explained in the paper
   "Parallel training of DNNs with Natural Gradient and Parameter Averaging"
   by D. Povey, X. Zhang and S. Khudanpur, ICLR Workshop, 2015, where
   it is referred to as online NG-SGD.  Note that the method exported
   from this header is just the core of the algorithm, and some outer-level parts
   of it are implemented in class NaturalGradientAffineComponent.

  The rest of this extended comment describes the way we keep updated an estimate
  of the inverse of a scatter matrix, in an online way.  This is the same as the
  estimation of one of the A or B quantities in the paper.  This comment is slightly
  redundant with the paper- actually it precedes the paper- but we keep it in case it
  is useful in understanging our method.

  We consider the problem of doing online estimation of a (scaled-identity plus low-rank)
  approximation of a Fisher matrix... since the Fisher matrix is a scatter of vector-valued derivatives
  and we will be given the derivatives (or at least terms in a factorization of the derivatives
  which need not concern us right now), we can just think of the present task as being
  the online accumulation of a (low-rank plus scaled-identity) approximation to a variance
  of a distribution with mean zero.

  Later on we'll think about how to get easy access to the inverse of this approximate
  variance, which is what we really need.

  Our approximation to the Fisher matrix (the scatter of derivatives) will be of the following form
  (and just think of this as an approximate variance matrix of some arbitrary quantities).

     F_t =(def) R_t^T D_t R_t + \rho_t I

  (t is the minibatch index), where R_t is an R by D matrix with orthonormal
  rows (1 <= R < D is our chosen rank), D_t is a positive-definite diagonal matrix, and
  \rho_t > 0.  Suppose the dimension of F_t is D.  Let the vectors whose variance
  we are approximating be provided in minibatches of size M (M can vary from
  iteration to iteration, but it won't vary in the normal case, so we omit the
  subscript t).  The batch of gradients is given as X_t \in Re^{M \times D},
  i.e. each row is one of the vectors whose scatter we're estimating.  On the
  t'th iteration, define the scatter S_t of the input vectors X_t as:

     S_t =(def) 1/N X_t^T X_t           (eqn:St)

  (where N is the minibatch size).  Be careful not to confuse the rank R with
  with input X_t (we would typeface X_t in bold if this were not plain text, to
  make the distinction clearer).  We want F_t to approach some kind of
  time-weighted average of the S_t quantities, to the extent permitted by the
  limitation of the rank R.  We want the F_t quantities to stay "fresh" (since
  we'll be doing this in a SGD context and the parameters will be slowly
  changing).  We use a constant 0 < \eta < 1 to control the updating rate.  Our
  update for R_t is based on the power method.  Define the smoothed scatter

   T_t =(def) \eta S_t + (1-\eta) F_t

  we'll use this in place of the observed scatter S_t, to slow down the update.
  Defining

   Y_t =(def) R_t T_t

  which can be expanded as follows:
       Y_t = R_t ( \eta S_t + (1-\eta) F_t )
           = R_t ( \eta S_t + (1-\eta) (R_t^T D_t R_t + \rho_t I) )
           = R_t ( \eta S_t + (1-\eta) (R_t^T D_t R_t + \rho_t I) )
           = \eta R_t S_t + (1-\eta) (D_t + \rho_t I) R_t

  It is useful to think of Y_t as having each of the top eigenvectors of the
  scatter scaled by the corresponding eigenvalue \lambda_i.
  We compute the following R by R matrix:
    Z_t =(def) Y_t Y_t^T
  and do the symmetric eigenvalue decomposition
    Z_t = U_t C_t U_t^T
  where C_t is diagonal and U_t orthogonal; the diagonal elements of C_t will be
  positive (since \rho_t > 0, T_t is positive definite; since R_t has full row rank
  and T_t is positive definite, Y_t has full row rank; hence Z_t is positive definite).
  The diagonal elements of C_t can be thought of as corresponding to the squares of
  our current estimate of the top eigenvalues of the scatter matrix.
  [we should check that no element of C_t is <= 0.]

  It is easy to show that C_t^{-0.5} U_t^T Z_t U_t C_t^{-0.5} = I, so
     (C_t^{-0.5} U_t^T Y_t) (Y_t^T U_t C_t^{-0.5}) = I.  Define
    R_{t+1} =(def) C_t^{-0.5} U_t^T Y_t

  and it's clear that R_{t+1} R_{t+1}^T = I.
  We will set
     D_{t+1} =(def) C_t^{0.5} - \rho_{t+1} I             (eqn:dt1)

  which ensures that for each row r of R_{t+1}, the variance of our scatter
  matrix F_{t+1} will be the square root of the corresponding diagonal element
  of C_t.  This makes sense because, as we have pointed out, the diagonal
  elements of C_t can be thought of as corresponding to squared eigenvalues.
  But a proper treatment of this would require convergence analysis that would
  get quite complicated.  We will choose \rho_{t+1} in order to ensure that
  tr(F_{t+1}) = tr(T_t).

  For any t,
     tr(F_t) = D \rho_t + tr(D_t)
     tr(T_t) = \eta tr(S_t) + (1-\eta) tr(F_t)
             = \eta tr(S_t) + (1-\eta) (D \rho_t + tr(D_t))
  Expanding out D_{t+1} from (eqn:dt1) in the expression for tr(F_{t+1}) below:
      tr(F_{t+1})  = D \rho_{t+1} +  tr(D_{t+1})
      tr(F_{t+1})  = D \rho_{t+1} +  tr(C_t^{0.5} - \rho_{t+1} I)
                   = (D - R) \rho_{t+1} + tr(C_t^{0.5})
   and equating tr(F_{t+1}) with T_t (since F_{t+1} is supposed to be a low-rank
   approximation to T_t), we have
                          tr(F_{t+1}) = tr(T_t)
  (D - R) \rho_{t+1} + tr(C_t^{0.5})  = \eta tr(S_t) + (1-\eta) (D \rho_t + tr(D_t))

  Solving for \rho_{t+1},
       \rho_{t+1} = 1/(D - R) (\eta tr(S_t) + (1-\eta)(D \rho_t + tr(D_t)) - tr(C_t^{0.5})).   (eqn:rhot1)

  Note that it is technically possible that diagonal elements of
  of D_{t+1} may be negative, but we can still show that F_{t+1} is strictly
  positive definite if F_t was strictly positive definite.

  If the quantities for which we are computing the Fisher matrix are all zero
  for some, reason, the sequence of F_t will geometrically approach zero, which
  would cause problems with inversion; to prevent this happening, after setting
  D_{t+1} and \rho_{t+1} as above, we floor \rho_{t+1} to a small value (like
  1.0e-10).

  OK, we have described the updating of R_t, D_t and \rho_t.  Next, we need to
  figure out how to efficiently multiply by the inverse of F_t.  Our experience
  from working with the old preconditioning method was that it's best not to use
  the inverse of the Fisher matrix itself, but a version of the Fisher matrix
  that's smoothed with some constant times the identity.  Below, (\alpha is a
  configuration value, e.g. 4.0 seemed to work well).  The following formula is
  designed to ensure that the smoothing varies proportionally with the scale of F_t:

        G_t =(def) F_t +  \alpha/D tr(F_t) I
            =     R_t^T D_t R_t + (\rho_t + \alpha/D tr(F_t)) I
            =     R_t^T D_t R_t + \beta_t I
  where
    \beta_t =(def) \rho_t + \alpha/D tr(F_t)
            =      \rho_t(1+\alpha) + \alpha/D tr(D_t)       (eqn:betat2)

  Define
     \hat{X}_t =(def)  \beta_t X_t G_t^{-1}.
  the factor of \beta_t is inserted arbitrarily as it just happens to be convenient
  to put unit scale on X_t in the formula for \hat{X}_t; it will anyway be canceled out
  in the next step.  Then our final preconditioned minibatch of vectors is:
     \bar{X}_t = \gamma_t \hat{X}_t
  where
     \gamma_t = sqrt(tr(X_t X_t^T)  / tr(\hat{X}_t \hat{X}_t^T).
  The factor of \gamma ensures that \bar{X}_t is scaled to have the same overall
  2-norm as the input X_t.  We found in previous versions of this method that this
  rescaling was helpful, as otherwise there are certain situations (e.g. at the
  start of training) where the preconditioned derivatives can get very large.  Note
  that this rescaling introduces a small bias into the training, because now the
  scale applied to a given sample depends on that sample itself, albeit in an
  increasingly diluted way as the minibatch size gets large.

  To efficiently compute G_t^{-1}, we will use the Woodbury matrix identity.
  Writing the Woodbury formula for the symmetric case,
    (A + U D U^T)^{-1} = A^{-1} - A^{-1} U (D^{-1} + U^T A^{-1} U)^{-1} U^T A^{-1}
  Substituting A = \beta_t I, D = D_t and U = R_t^T, this becomes
       G_t^{-1} = 1/\beta_t I - 1/\beta_t^2 R_t^T (D_t^{-1} + 1/\beta_t I)^{-1} R_t
                = 1/\beta_t (I - R_t^T E_t R_t)
  where
        E_t =(def)  1/\beta_t (D_t^{-1} + 1/\beta_t I)^{-1},         (eqn:etdef)
  so
    e_{tii} =   1/\beta_t * 1/(1/d_{tii} + 1/\beta_t)                (eqn:tii)
            =   1/(\beta_t/d_{tii} + 1)

  We would like an efficient-to-compute expression for \hat{X}_t, without too many separate
  invocations of kernels on the GPU.
     \hat{X}_t = \beta_t X_t G_t^{-1}
         = X_t - X_t R_t^T E_t R_t
  For efficient operation on the GPU, we want to reduce the number of high-dimensional
  operations that we do (defining "high-dimension" as anything involving D or M, but not
  R, since R is likely small, such as 20).  We define
     W_t =(def)  E_t^{0.5} R_t.
  We will actually be storing W_t on the GPU rather than R_t, in order to reduce the
  number of operations on the GPU.  We can now write:

        \hat{X}_t = X_t - X_t W_t^T W_t       (eqn:pt2)

  The following, which we'll compute on the GPU, are going to be useful in computing
  quantities like Z_t:

     H_t =(def) X_t W_t^T     (dim is N by R)
     J_t =(def) H_t^T X_t     (dim is R by D)
         =      W_t X_t^T X_t
     K_t =(def) J_t J_t^T     (dim is R by R, symmetric).. transfer this to CPU.
     L_t =(def) H_t^T H_t     (dim is R by R, symmetric).. transfer this to CPU.
         =      W_t X_t^T X_t W_t^T
     Note: L_t may also be computed as
     L_t = J_t W_t^T
     which may be more efficient if D < N.

  Note: after we have computed H_t we can directly compute
     \hat{X}_t = X_t - H_t W_t

  We need to determine how Y_t and Z_t relate to the quantities we just defined.
  First, we'll expand out H_t, J_t, K_t and L_t in terms of the more fundamental quantities.
     H_t = X_t R_t^T E_t^{0.5}
     J_t = E_t^{0.5} R_t X_t^T X_t
     K_t = E_t^{0.5} R_t X_t^T X_t X_t^T X_t R_t^T E_t^{0.5}
     L_t = E_t^{0.5} R_t X_t^T X_t R_t^T E_t^{0.5}

  we wrote above that
      Y_t = \eta R_t S_t + (1-\eta) (D_t + \rho_t I) R_t
  so
      Y_t = \eta/N R_t X_t^T X_t   + (1-\eta) (D_t + \rho_t I) R_t
          = \eta/N E_t^{-0.5} J_t  + (1-\eta) (D_t + \rho_t I) R_t     (eqn:yt)
  We will expand Z_t using the expression for Y_t in the line above:
      Z_t = Y_t Y_t^T
          =  (\eta/N)^2 E_t^{-0.5} J_t J_t^T E_t^{-0.5}
            +(\eta/N)(1-\eta) E_t^{-0.5} J_t R_t^T (D_t + \rho_t I)
            +(\eta/N)(1-\eta) (D_t + \rho_t I) R_t J_t^T E_t^{-0.5}
            +(1-\eta)^2 (D_t + \rho_t I)^2
          = (\eta/N)^2 E_t^{-0.5} K_t E_t^{-0.5}
           +(\eta/N)(1-\eta) E_t^{-0.5} L_t E_t^{-0.5} (D_t + \rho_t I)
           +(\eta/N)(1-\eta) (D_t + \rho_t I) E_t^{-0.5} L_t E_t^{-0.5}
           +(1-\eta)^2 (D_t + \rho_t I)^2                              (eqn:Zt)
  We compute Z_t on the CPU using the expression above, and then do the symmetric
  eigenvalue decomposition (also on the CPU):
      Z_t = U_t C_t U_t^T.
  and we make sure the eigenvalues are sorted from largest to smallest, for
  reasons that will be mentioned later.

  Mathematically, no diagonal element of C_t can be less than (1-\eta)^2
  \rho_t^2, and since negative or zero elements of C_t would cause us a problem
  later, we floor C_t to this value.  (see below regarding how we ensure R_{t+1}
  has orthonormal rows).

  We will continue the discussion below regarding what we do with C_t and U_t.
  Next, we need to digress briefly and describe how to compute
  tr(\hat{X}_t \hat{X}_t^T) and tr(X_t X_t^2), since these appear in expressions for
  \gamma_t (needed to produce the output \bar{X}_t), and for \rho_{t+1}.  It happens
  that we need, for purposes of appying "max_change" in the neural net code, the
  squared 2-norm of each row of the output \bar{X}_t.  In order to be able to compute
  \gamma_t, it's most convenient to compute this squared row-norm for each row
  of \hat{X}_t, as a vector, to compute tr(\hat{X}_t \hat{X}_t^2) from this vector as its sum, and
  to then work back to compute tr(X_t X_t^2) from the relation between \hat{X}_t and
  X_t.  We can then scale the row-norms we computed for \hat{X}_t, so they apply to
  \bar{X}_t.

  For current purposes, you can imagine that we computed tr(\hat{X}_t \hat{X}_t^T) directly.
  Using (from eqn:pt2)
      \hat{X}_t = X_t - X_t W_t^T W_t,
  we can expand tr(\hat{X}_t \hat{X}_t^T) as:
   tr(\hat{X}_t \hat{X}_t^T) = tr(X_t X_t^T) + tr(X_t W_t^T W_t W_t^T W_t X_t^T)
                  - 2 tr(X_t W_t^T W_t X_t^T)
                 = tr(X_t X_t^T) + tr(W_t X_t^T X_t W_t^T W_t W_t^T)
                  - 2 tr(W_t X_t^T X_t W_t^T)
                 = tr(X_t X_t^T) + tr(L_t W_t W_t^T) - 2 tr(L_t)
                 = tr(X_t X_t^T) + tr(L_t E_t) - 2 tr(L_t)
  and all quantities have already been computed (or are quick to compute, such as
  the small traces on the right), except tr(X_t X_t^T), so we can write

    tr(X_t X_t^T) = tr(\hat{X}_t \hat{X}_t^T) - tr(L_t E_t) + 2 tr(L_t)
  and the above expression can be used to obtain tr(X_t X_t^2).
  We can then do
     \gamma_t <-- sqrt(tr(X_t X_t^T)  / tr(\hat{X}_t \hat{X}_t^T)).
  (or one if the denominator is zero), and then
      \bar{X}_t <-- \gamma_t \hat{X}_t
  We can then output the per-row squared-l2-norms of Q by scaling those we
  computed from P by \gamma_t^2.

  OK, the digression on how to compute \gamma_t and tr(X_t X_t^T) is over.
  We now return to the computation of R_{t+1}, W_{t+1}, \rho_{t+1}, D_{t+1} and E_{t+1}.

  We found above in (eqn:rhot1)
     \rho_{t+1} = 1/(D - R) (\eta tr(S_t) + (1-\eta)(D \rho_t + tr(D_t)) - tr(C_t^{0.5})).
  Expanding out S_t from its definition in (eqn:St),
     \rho_{t+1} = 1/(D - R) (\eta/N tr(X_t X_t^T) + (1-\eta)(D \rho_t + tr(D_t)) - tr(C_t^{0.5})).
  We can compute this directly as all the quantities involved are already known
  or easy to compute.
  Next, from (eqn:dt1), we compute
     D_{t+1} = C_t^{0.5} - \rho_{t+1} I
  At this point if \rho_{t+1} is smaller than some small value \epsilon, e.g. 1.0e-10, we
  set it to \epsilon; as mentioned, we do this to stop F_t approaching zero if all inputs
  are zero.  Next, if any diagonal element D_{t+1,i,i} has absolute value less
  than \epsilon, we set it to +\epsilon.  This is to ensure that diagonal
  elements of E are never zero, which would cause problems.

  Next, we compute (from eqn:betat2, eqn:etdef, eqn:tii),
        \beta_{t+1} = \rho_{t+1} (1+\alpha) + \alpha/D tr(D_{t+1})
            E_{t+1} = 1/\beta_{t+1} (D_{t+1}^{-1} + 1/\beta_{t+1} I)^{-1},
 i.e.:      e_{tii} = 1/(\beta_{t+1}/d_{t+1,ii} + 1)

 We'll want to store D_{t+1}.  We next want to compute W_{t+1}.

  Before computing W_{t+1}, we need to find an expression for
     R_{t+1} = C_t^{-0.5} U_t^T Y_t
   Expanding out Y_t using the expression in (eqn:yt),
     R_{t+1} = C_t^{-0.5} U_t^T  (\eta/N E_t^{-0.5} J_t  + (1-\eta) (D_t + \rho_t I) R_t)
             =  (\eta/N C_t^{-0.5} U_t^T E_t^{-0.5})  J_t
               +((1-\eta) C_t^{-0.5} U_t^T (D_t + \rho_t I) E_t^{-0.5}) W_t

   What we actually want is W_{t+1} = E_{t+1}^{0.5} R_{t+1}:
     W_{t+1} = (\eta/N E_{t+1}^{0.5} C_t^{-0.5} U_t^T E_t^{-0.5}) J_t
              +((1-\eta) E_{t+1}^{0.5} C_t^{-0.5} U_t^T (D_t + \rho_t I) E_t^{-0.5}) W_t
   and to minimize the number of matrix-matrix multiplies we can factorize this as:
     W_{t+1} = A_t B_t
        A_t = (\eta/N) E_{t+1}^{0.5} C_t^{-0.5} U_t^T E_t^{-0.5}
        B_t = J_t + (1-\eta)/(\eta/N) (D_t + \rho_t I) W_t
   [note: we use the fact that (D_t + \rho_t I) and E_t^{-0.5} commute because
    they are diagonal].

  A_t is computed on the CPU and transferred from there to the GPU, B_t is
  computed on the PGU, and the multiplication of A_t with B_t is done on the GPU.

   * Keeping R_t orthogonal *

   Our method requires the R_t matrices to be orthogonal (which we define to
   mean that R_t R_t^T = I).  If roundoff error causes this equality to be
   significantly violated, it could cause a problem for the stability of our
   method.  We now address our method for making sure that the R_t values stay
   orthogonal.  We do this in the algorithm described above, after creating
   W_{t+1}.  This extra step is only executed if the condition number of C_t
   (i.e. the ratio of its largest to smallest diagonal element) exceeds a
   specified threshold, such as 1.0e+06 [this is tested before applying the
   floor to C_t].  The threshold was determined empirically by finding the
   largest value needed to ensure a certain level of orthogonality in R_{t+1}.
   For purposes of the present discussion, since R_{t+1} is not actually stored,
   define it as E_{t+1}^{-0.5} W_{t+1}.  Define the following (and we will
   just use t instead of t+1 below, as all quantities have the same subscript):

      O_t =(def) R_t R_t^T
          =  E_t^{-0.5} W_t W_t^T E_t^{-0.5}

   (and we would compute this by computing W_t W_t^T on the GPU, transferring
   it to the CPU, and doing the rest there).  If O_t is not sufficiently close
   to the unit matrix, we can re-orthogonalize as follows:
   Do the Cholesky decomposition
      O_t = C C^T
   Clearly C^{-1} O_t C^{-T} = I, so if we correct R_t with:
      R_t <-- C^{-1} R_t
   we can ensure orthogonality.  If R_t's first k rows are orthogonal, this
   transform will not affect them, because of its lower-triangular
   structure... this is good because (thanks to the eigenvalue sorting), the
   larger eigenvectors are first and it is more critical to keep them pointing
   in the same direction.  Any loss of orthogonality will be dealt with by
   modifying the smaller eigenvectors.
   As a modification to W_t, this would be:
      W_t <-- (E_t^{0.5} C^{-1} E_t^{-0.5}) W_t,
   and the matrix in parentheses is computed on the CPU, transferred to the
   GPU, and the multiplication is done there.


   * Initialization *

   Now, a note on what we do on time t = 0, i.e. for the first minibatch.  We
   initialize X_0 to the top R eigenvectors of 1/N X_0 X_0^T, where N is the
   minibatch size (num-rows of R0).  If L is the corresponding RxR diagonal
   matrix of eigenvalues, then we will set D_0 = L - \rho_0 I.  We set \rho_0
   to ensure that
                      tr(F_0) = 1/N tr(X_0 X_0^T),
           tr(D_0) - \rho_0 D = 1/N tr(X_0 X_0^T),
  tr(L) + \rho_0 R - \rho_0 D = 1/N tr(X_0 X_0^T)
                       \rho_0 = (1/N tr(X_0 X_0^T) - tr(L)) / (D - R)

   We then floor \rho_0 to \epsilon (e.g. 1.0e-10) and also floor the
   diagonal elements of D_0 to \epsilon; this ensures that we won't
   crash for zero inputs.

   A note on multi-threading.  This technique was really designed for use
   with a GPU, where we won't have multi-threading, but we want it to work
   also on a CPU, where we may have multiple worker threads.
   Our approach is as follows (we do this when we're about to start updating
   the parameters R_t, D_t, \rho_t and derived quantities):

    For time t > 0 (where the matrices are already initialized), before starting
    the part of the computation that updates the parameters (R_t, D_t, \rho_t and
    derived quantities), we try to lock a mutex that guards the OnlinePreconditioner.
    If we can lock it right away, we go ahead and do the update, but if not,
    we just abandon the attempt to update those quantities.

    We will have another mutex to ensure that when we access quantities like
    W_t, \rho_t they are all "in sync" (and we don't access them while they are
    being written by another thread).  This mutex will only be locked for short
    periods of time.

   Note: it might be a good idea to make sure that the R_t still retain orthonormal
   rows even in the presence of roundoff, without errors accumulating.  My instinct
   is that this isn't going to be a problem.
 */


class OnlineNaturalGradient {
 public:
  OnlineNaturalGradient();

  void SetRank(int32 rank);
  void SetUpdatePeriod(int32 update_period);
  // num_samples_history is a time-constant (in samples) that determines eta.
  void SetNumSamplesHistory(BaseFloat num_samples_history);
  void SetAlpha(BaseFloat alpha);
  void TurnOnDebug() { self_debug_ = true; }
  BaseFloat GetNumSamplesHistory() const { return num_samples_history_; }
  BaseFloat GetAlpha() const { return alpha_; }
  int32 GetRank() const { return rank_; }
  int32 GetUpdatePeriod() const { return update_period_; }

  // The "R" pointer is both the input (R in the comment) and the output (P in
  // the comment; equal to the preconditioned directions before scaling by
  // gamma).  If the pointer "row_prod" is supplied, it's set to the inner product
  // of each row of the preconditioned directions P, at output, with itself.
  // You would need to apply "scale" to R and "scale * scale" to row_prod, to
  // get the preconditioned directions; we don't do this ourselves, in order to
  // save CUDA calls.
  void PreconditionDirections(CuMatrixBase<BaseFloat> *R,
                              CuVectorBase<BaseFloat> *row_prod,
                              BaseFloat *scale);

  // Copy constructor.
  explicit OnlineNaturalGradient(const OnlineNaturalGradient &other);
  // Assignent operator
  OnlineNaturalGradient &operator = (const OnlineNaturalGradient &other);
 private:

  // This does the work of PreconditionDirections (the top-level
  // function handles some multithreading issues and then calls this function).
  // Note: WJKL_t (dimension 2*R by D + R) is [ W_t L_t; J_t K_t ].
  void PreconditionDirectionsInternal(const int32 t,
                                      const BaseFloat rho_t,
                                      const Vector<BaseFloat> &d_t,
                                      CuMatrixBase<BaseFloat> *WJKL_t,
                                      CuMatrixBase<BaseFloat> *X_t,
                                      CuVectorBase<BaseFloat> *row_prod,
                                      BaseFloat *scale);

  void ComputeEt(const VectorBase<BaseFloat> &d_t,
                 BaseFloat beta_t,
                 VectorBase<BaseFloat> *e_t,
                 VectorBase<BaseFloat> *sqrt_e_t,
                 VectorBase<BaseFloat> *inv_sqrt_e_t) const;

  void ComputeZt(int32 N,
                 BaseFloat rho_t,
                 const VectorBase<BaseFloat> &d_t,
                 const VectorBase<BaseFloat> &inv_sqrt_e_t,
                 const MatrixBase<BaseFloat> &K_t,
                 const MatrixBase<BaseFloat> &L_t,
                 SpMatrix<double> *Z_t) const;
  // Computes W_{t+1}.  Overwrites J_t.
  void ComputeWt1(int32 N,
                  const VectorBase<BaseFloat> &d_t,
                  const VectorBase<BaseFloat> &d_t1,
                  BaseFloat rho_t,
                  BaseFloat rho_t1,
                  const MatrixBase<BaseFloat> &U_t,
                  const VectorBase<BaseFloat> &sqrt_c_t,
                  const VectorBase<BaseFloat> &inv_sqrt_e_t,
                  const CuMatrixBase<BaseFloat> &W_t,
                  CuMatrixBase<BaseFloat> *J_t,
                  CuMatrixBase<BaseFloat> *W_t1) const;

  // This function is called if C_t has high condition number; it makes sure
  // that R_{t+1} is orthogonal.  See the section in the extended comment above
  // on "keeping R_t orthogonal".
  void ReorthogonalizeXt1(const VectorBase<BaseFloat> &d_t1,
                          BaseFloat rho_t1,
                          CuMatrixBase<BaseFloat> *W_t1,
                          CuMatrixBase<BaseFloat> *temp_W,
                          CuMatrixBase<BaseFloat> *temp_O);

  void Init(const CuMatrixBase<BaseFloat> &R0);

  // Initialize to some small 'default' values, called from Init().  Init() then
  // does a few iterations of update with the first batch's data to give more
  // reasonable values.
  void InitDefault(int32 D);

  // initializes R, which is assumed to have at least as many columns as rows,
  // to a specially designed matrix with orthonormal rows, that has no zero rows
  // or columns.
  static void InitOrthonormalSpecial(CuMatrixBase<BaseFloat> *R);

  // Returns the learning rate eta as the function of the number of samples
  // (actually, N is the number of vectors we're preconditioning, which due to
  // context is not always exactly the same as the number of samples).  The
  // value returned depends on num_samples_history_.
  BaseFloat Eta(int32 N) const;


  // Configuration values:

  // The rank of the correction to the unit matrix (e.g. 20).
  int32 rank_;

  // After a few initial iterations of updating whenever we can, we start only
  // updating the Fisher-matrix parameters every "update_period_" minibatches;
  // this saves time.
  int32 update_period_;

  // num_samples_history_ determines the value of eta, which in turn affects how
  // fast we update our estimate of the covariance matrix.  We've done it this
  // way in order to make it easy to have a single configuration value that
  // doesn't have to be changed when we change the minibatch size.
  BaseFloat num_samples_history_;

  // alpha controls how much we smooth the Fisher matrix with the unit matrix.
  // e.g. alpha = 4.0.
  BaseFloat alpha_;

  // epsilon is an absolute floor on the unit-matrix scaling factor rho_t in our
  // Fisher estimate, which we set to 1.0e-10.  We don't actually make this
  // configurable from the command line.  It's needed to avoid crashes on
  // all-zero inputs.
  BaseFloat epsilon_;

  // delta is a relative floor on the unit-matrix scaling factor rho_t in our
  // Fisher estimate, which we set to 1.0e-05: this is relative to the largest
  // value of D_t.  It's needed to control roundoff error.
  BaseFloat delta_;

  // t is a counter that measures how many updates we've done.
  int32 t_;

  // This keeps track of how many minibatches we've skipped updating the parameters,
  // since the most recent update; it's used in enforcing "update_period_", which
  // is a mechanism to avoid spending too much time updating the subspace (which can
  // be wasteful).
  int32 num_updates_skipped_;

  // If true, activates certain checks.
  bool self_debug_;

  CuMatrix<BaseFloat> W_t_;
  BaseFloat rho_t_;
  Vector<BaseFloat> d_t_;


  // Used to prevent parameters being read or written in an inconsistent state.
  Mutex read_write_mutex_;

  // This mutex is used to control which thread gets to update the
  // parameters, in multi-threaded code.
  Mutex update_mutex_;


};


<<<<<<< HEAD
/**
  This function finds the approximate top eigenvectors and eigenvalues of S = beta M
  M^T (if trans == kNoTrans) or S = beta M^T M (if trans == kTrans).
  Each row p of P will be set to an approximate
  eigenvector of S, and the corresponding value in s will exactly equal p^T S p.
  (note: it will actually be those with the largest absolute value that we return,
  which makes a difference only if S has negative eigenvalues).
  We do the eigenvalue computation on the CPU, mainly to avoid the hassle of
  coding a version of it for CUDA.
  Caution: most of the other eigenvalue or SVD code puts the eigenvalues in the
  columns, not the rows.
  This function is used by class OnlineNaturalGradient; we declare it separately
  for ease of testing.
 */
void ApproxEigsOfProduct(const CuMatrixBase<BaseFloat> &M,
                         MatrixTransposeType trans,
                         CuMatrixBase<BaseFloat> *P,
                         CuVectorBase<BaseFloat> *s);



=======
>>>>>>> 96f38553
} // namespace nnet3
} // namespace kaldi


#endif<|MERGE_RESOLUTION|>--- conflicted
+++ resolved
@@ -565,31 +565,6 @@
 
 };
 
-
-<<<<<<< HEAD
-/**
-  This function finds the approximate top eigenvectors and eigenvalues of S = beta M
-  M^T (if trans == kNoTrans) or S = beta M^T M (if trans == kTrans).
-  Each row p of P will be set to an approximate
-  eigenvector of S, and the corresponding value in s will exactly equal p^T S p.
-  (note: it will actually be those with the largest absolute value that we return,
-  which makes a difference only if S has negative eigenvalues).
-  We do the eigenvalue computation on the CPU, mainly to avoid the hassle of
-  coding a version of it for CUDA.
-  Caution: most of the other eigenvalue or SVD code puts the eigenvalues in the
-  columns, not the rows.
-  This function is used by class OnlineNaturalGradient; we declare it separately
-  for ease of testing.
- */
-void ApproxEigsOfProduct(const CuMatrixBase<BaseFloat> &M,
-                         MatrixTransposeType trans,
-                         CuMatrixBase<BaseFloat> *P,
-                         CuVectorBase<BaseFloat> *s);
-
-
-
-=======
->>>>>>> 96f38553
 } // namespace nnet3
 } // namespace kaldi
 
