#!/bin/bash

# Copyright 2015, Brno University of Technology (Author: Karel Vesely)
# Copyright 2014, University of Edinburgh (Author: Pawel Swietojanski), 2014, Apache 2.0

if [ $# -ne 1 ]; then
  echo "Usage: $0 <ami-dir>"
  echo " <ami-dir> is download space."
  exit 1;
fi

set -e
set -u
set -x

dir=$1
mkdir -p $dir

echo "Downloading annotations..."

amiurl=http://groups.inf.ed.ac.uk/ami
annotver=ami_public_manual_1.6.1
annot="$dir/$annotver"

logdir=data/local/downloads; mkdir -p $logdir/log
[ ! -f $annot.zip ] && wget -nv -O $annot.zip $amiurl/AMICorpusAnnotations/$annotver.zip &> $logdir/log/download_ami_annot.log

<<<<<<< HEAD
if [ ! -d $amidir/annotations ]; then
  mkdir -p $amidir/annotations
  unzip -o -d $amidir/annotations $annot.zip &> /dev/null
fi
=======
mkdir -p $dir/annotations
unzip -o -d $dir/annotations $annot.zip &> /dev/null
>>>>>>> 2a4ba8b2

[ ! -f "$dir/annotations/AMI-metadata.xml" ] && echo "$0: File AMI-Metadata.xml not found under $dir/annotations." && exit 1;


# extract text from AMI XML annotations,
local/ami_xml2text.sh $dir

wdir=data/local/annotations
[ ! -f $wdir/transcripts1 ] && echo "$0: File $wdir/transcripts1 not found." && exit 1;

echo "Preprocessing transcripts..."
local/ami_split_segments.pl $wdir/transcripts1 $wdir/transcripts2 &> $wdir/log/split_segments.log

# make final train/dev/eval splits
for dset in train eval dev; do
  [ ! -f local/split_$dset.final  ] &&  cp local/split_$dset.orig local/split_$dset.final
  grep -f local/split_$dset.final $wdir/transcripts2 > $wdir/$dset.txt
done

<|MERGE_RESOLUTION|>--- conflicted
+++ resolved
@@ -9,9 +9,7 @@
   exit 1;
 fi
 
-set -e
-set -u
-set -x
+set -eux
 
 dir=$1
 mkdir -p $dir
@@ -25,15 +23,10 @@
 logdir=data/local/downloads; mkdir -p $logdir/log
 [ ! -f $annot.zip ] && wget -nv -O $annot.zip $amiurl/AMICorpusAnnotations/$annotver.zip &> $logdir/log/download_ami_annot.log
 
-<<<<<<< HEAD
-if [ ! -d $amidir/annotations ]; then
-  mkdir -p $amidir/annotations
-  unzip -o -d $amidir/annotations $annot.zip &> /dev/null
+if [ ! -d $dir/annotations ]; then
+  mkdir -p $dir/annotations
+  unzip -o -d $dir/annotations $annot.zip &> /dev/null
 fi
-=======
-mkdir -p $dir/annotations
-unzip -o -d $dir/annotations $annot.zip &> /dev/null
->>>>>>> 2a4ba8b2
 
 [ ! -f "$dir/annotations/AMI-metadata.xml" ] && echo "$0: File AMI-Metadata.xml not found under $dir/annotations." && exit 1;
 
